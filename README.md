<p align="center">
  <img src="assets/logo.png" alt="MassGen Logo" width="360" />
</p>

<p align="center">
  <a href="https://www.python.org/downloads/">
    <img src="https://img.shields.io/badge/python-3.10+-blue.svg" alt="Python 3.10+" style="margin-right: 5px;">
  </a>
  <a href="LICENSE">
    <img src="https://img.shields.io/badge/license-Apache%202.0-blue.svg" alt="License" style="margin-right: 5px;">
  </a>
  <a href="https://discord.massgen.ai">
    <img src="https://img.shields.io/discord/1153072414184452236?color=7289da&label=chat&logo=discord&style=flat-square" alt="Join our Discord">
  </a>
</p>

<h1 align="center">🚀 MassGen: Multi-Agent Scaling System for GenAI</h1>

<p align="center">
  <i>MassGen is a cutting-edge multi-agent system that leverages the power of collaborative AI to solve complex tasks.</i>
</p>

<p align="center">
  <a href="https://youtu.be/Dp2oldJJImw">
    <img src="https://img.youtube.com/vi/Dp2oldJJImw/0.jpg" alt="MassGen Demo Video" width="600">
  </a>
</p>

<p align="center">
  <i>Multi-agent scaling through intelligent collaboration in Grok Heavy style</i>
</p>

MassGen is a cutting-edge multi-agent system that leverages the power of collaborative AI to solve complex tasks. It assigns a task to multiple AI agents who work in parallel, observe each other's progress, and refine their approaches to converge on the best solution to deliver a comprehensive and high-quality result. The power of this "parallel study group" approach is exemplified by advanced systems like xAI's Grok Heavy and Google DeepMind's Gemini Deep Think.
This project started with the "threads of thought" and "iterative refinement" ideas presented in [The Myth of Reasoning](https://docs.ag2.ai/latest/docs/blog/2025/04/16/Reasoning/), and extends the classic "multi-agent conversation" idea in [AG2](https://github.com/ag2ai/ag2). Here is a [video recording](https://www.youtube.com/watch?v=xM2Uguw1UsQ) of the background context introduction presented at the Berkeley Agentic AI Summit 2025.

---

## 📋 Table of Contents

<details open>
<summary><h3>✨ Key Features</h3></summary>

- [Cross-Model/Agent Synergy](#-key-features-1)
- [Parallel Processing](#-key-features-1)  
- [Intelligence Sharing](#-key-features-1)
- [Consensus Building](#-key-features-1)
- [Live Visualization](#-key-features-1)
</details>

<details open>
<summary><h3>🏗️ System Design</h3></summary>

- [System Architecture](#%EF%B8%8F-system-design-1)
- [Parallel Processing](#%EF%B8%8F-system-design-1)
- [Real-time Collaboration](#%EF%B8%8F-system-design-1)
- [Convergence Detection](#%EF%B8%8F-system-design-1)
- [Adaptive Coordination](#%EF%B8%8F-system-design-1)
</details>

<details open>
<summary><h3>🚀 Quick Start</h3></summary>

- [📥 Installation](#1--installation)
- [🔐 API Configuration](#2--api-configuration)
- [🧩 Supported Models and Tools](#3--supported-models-and-tools)
  - [Models](#models)
  - [Tools](#tools)
- [🏃 Run MassGen](#4--run-massgen)
  - [Quick Test with A Single Model](#quick-test-with-a-single-model)
  - [Multiple Agents from Config](#multiple-agents-from-config)
  - [CLI Configuration Parameters](#cli-configuration-parameters)
  - [Configuration File Format](#configuration-file-format)
  - [Interactive Multi-Turn Mode](#interactive-multi-turn-mode)
- [📊 View Results](#5--view-results)
  - [Real-time Display](#real-time-display)
  - [Comprehensive Logging](#comprehensive-logging)
</details>

<details open>
<summary><h3>💡 Examples</h3></summary>

- [📚 Case Studies](#case-studies)
- [❓ Question Answering](#1--question-answering)
- [🧠 Creative Writing](#2--creative-writing)
- [🔬 Research](#3-research)
</details>

<details open>
<summary><h3>🗺️ Roadmap</h3></summary>

- [Key Future Enhancements](#key-future-enhancements)
  - Advanced Agent Collaboration
  - Expanded Model, Tool & Agent Integration
  - Improved Performance & Scalability
  - Enhanced Developer Experience
  - Web Interface
<<<<<<< HEAD
  - Benchmark
- [v0.0.6 Roadmap](#v006-roadmap)
=======
- [v0.0.7 Roadmap](#v007-roadmap)
>>>>>>> 8cff1c9c
</details>

<details open>
<summary><h3>📚 Additional Resources</h3></summary>

- [🤝 Contributing](#-contributing)
- [📄 License](#-license)
- [⭐ Star History](#-star-history)
</details>

---

## ✨ Key Features

| Feature | Description |
|---------|-------------|
| **🤝 Cross-Model/Agent Synergy** | Harness strengths from diverse frontier model-powered agents |
| **⚡ Parallel Processing** | Multiple agents tackle problems simultaneously |
| **👥 Intelligence Sharing** | Agents share and learn from each other's work |
| **🔄 Consensus Building** | Natural convergence through collaborative refinement |
| **📊 Live Visualization** | See agents' working processes in real-time |

---

## 🏗️ System Design

MassGen operates through an architecture designed for **seamless multi-agent collaboration**:

```mermaid
graph TB
    O[🚀 MassGen Orchestrator<br/>📋 Task Distribution & Coordination]

    subgraph Collaborative Agents
        A1[Agent 1<br/>🏗️ Anthropic/Claude + Tools]
        A2[Agent 2<br/>🌟 Google/Gemini + Tools]
        A3[Agent 3<br/>🤖 OpenAI/GPT/O + Tools]
        A4[Agent 4<br/>⚡ xAI/Grok + Tools]
    end

    H[🔄 Shared Collaboration Hub<br/>📡 Real-time Notification & Consensus]

    O --> A1 & A2 & A3 & A4
    A1 & A2 & A3 & A4 <--> H

    classDef orchestrator fill:#e1f5fe,stroke:#0288d1,stroke-width:3px
    classDef agent fill:#f3e5f5,stroke:#7b1fa2,stroke-width:2px
    classDef hub fill:#e8f5e8,stroke:#388e3c,stroke-width:2px

    class O orchestrator
    class A1,A2,A3,A4 agent
    class H hub
```

The system's workflow is defined by the following key principles:

**Parallel Processing** - Multiple agents tackle the same task simultaneously, each leveraging their unique capabilities (different models, tools, and specialized approaches).

**Real-time Collaboration** - Agents continuously share their working summaries and insights through a notification system, allowing them to learn from each other's approaches and build upon collective knowledge.

**Convergence Detection** - The system intelligently monitors when agents have reached stability in their solutions and achieved consensus through natural collaboration rather than forced agreement.

**Adaptive Coordination** - Agents can restart and refine their work when they receive new insights from others, creating a dynamic and responsive problem-solving environment.

This collaborative approach ensures that the final output leverages collective intelligence from multiple AI systems, leading to more robust and well-rounded results than any single agent could achieve alone.

---

## 🚀 Quick Start

### 1. 📥 Installation

**Core Installation:**
```bash
git clone https://github.com/Leezekun/MassGen.git
cd MassGen
pip install uv
uv venv
.venv\Scripts\activate
```

**Optional CLI Tools** (for enhanced capabilities):
```bash
# Claude Code CLI - Advanced coding assistant
npm install -g @anthropic-ai/claude-code
```

### 2. 🔐 API Configuration

Create a `.env` file in the `massgen` directory with your API keys:

```bash
# Copy example configuration
cp .env.example .env

# Edit with your API keys
ANTHROPIC_API_KEY=your-anthropic-key-here
GEMINI_API_KEY=your-gemini-key-here
OPENAI_API_KEY=your-openai-key-here
XAI_API_KEY=your-xai-key-here
ZAI_API_KEY=your-zai-key-here
```

Make sure you set up the API key for the model you want to use.

**Useful links to get API keys:**
 - [Cerabras](https://inference-docs.cerebras.ai/introduction)
 - [Claude](https://docs.anthropic.com/en/api/overview)
 - [Gemini](https://ai.google.dev/gemini-api/docs)
 - [Grok](https://docs.x.ai/docs/overview)
 - [OpenAI](https://platform.openai.com/api-keys)
 - [Z AI](https://docs.z.ai/guides/overview/quick-start)

### 3. 🧩 Supported Models and Tools

#### Models

The system currently supports multiple model providers with advanced capabilities: **Anthropic Claude**, **Claude Code**, **Google Gemini**, **OpenAI**, **xAI Grok**, **Z AI**. 
More providers and local inference of open-weight models (using vllm or sglang) are welcome to be added.

#### Tools

MassGen agents can leverage various tools to enhance their problem-solving capabilities. Both API-based and CLI-based backends support different tool capabilities.

**Supported Built-in Tools by Backend:**

| Backend | Live Search | Code Execution | File Operations | Advanced Features |
|---------|:-----------:|:--------------:|:---------------:|:-----------------|
| **Claude API** | ✅ | ✅ | ❌ | Web search, code interpreter |
| **Claude Code** | ✅ | ✅ | ✅ | **Native Claude Code SDK, comprehensive dev tools** |
| **Gemini API** | ✅ | ✅ | ❌ | Web search, code execution |
| **Grok API** | ✅ | ❌ | ❌ | Web search only |
| **OpenAI API** | ✅ | ✅ | ❌ | Web search, code interpreter |
| **ZAI API** | ❌ | ❌ | ❌ | - |

### 4. 🏃 Run MassGen

#### Quick Test with A Single Model

**API-based backends:**
```bash
uv run python -m massgen.cli --model gemini-2.5-flash "Which AI won IMO in 2025?"
uv run python -m massgen.cli --model gpt-5-mini "Which AI won IMO in 2025?"
uv run python -m massgen.cli --model grok-3-mini "Which AI won IMO in 2025?"
uv run python -m massgen.cli --model glm-4.5 "Which AI won IMO in 2025?"
```
All supported models can be found [here](massgen/utils.py).

**CLI-based backends**:
```bash
# Claude Code - Native Claude Code SDK with comprehensive dev tools
uv run python -m massgen.cli --backend claude_code "Can I use claude-3-5-haiku for claude code?"
uv run python -m massgen.cli --backend claude-code "Debug this Python script"
```

`--backend` is required for this type of backends.

#### Multiple Agents from Config
```bash
# Use configuration file
uv run python -m massgen.cli --config three_agents_default.yaml "Compare different approaches to renewable energy"

# Mixed API and CLI backends
uv run python -m massgen.cli --config claude_code_flash2.5.yaml "Complex coding task requiring multiple perspectives"
```

All available quick configuration files can be found [here](massgen/configs).

#### CLI Configuration Parameters

| Parameter          | Description |
|-------------------|-------------|
| `--config`         | Path to YAML configuration file with agent definitions, model parameters, backend parameters and UI settings |
| `--backend`        | Backend type for quick setup without a config file (`claude`, `claude_code`, `gemini`, `grok`, `openai`, `zai`). Optional because we can infer backend type through model.|
| `--model`          | Model name for quick setup (e.g., `gemini-2.5-flash`, `gpt-5-nano`, ...). See all [supported models](massgen/utils.py). `--config` and `--model` are mutually exclusive - use one or the other. |
| `--system-message` | System prompt for the agent in quick setup mode. If `--config` is provided, `--system-message` is omitted. |
| `--no-display`     | Disable real-time streaming UI coordination display (fallback to simple text output).|
| `--no-logs`        | Disable real-time logging.|
| `"<your question>"`         | Optional single-question input; if omitted, MassGen enters interactive chat mode. |

#### Configuration File Format

MassGen supports YAML configuration files with the following structure (All available quick configuration files can be found [here](massgen/configs)):
MassGen supports YAML/JSON configuration files with the following structure (All available quick configuration files can be found [here](massgen/configs)):

**Single Agent Configuration:**

Use the `agent` field to define a single agent with its backend and settings:

```yaml
agent: 
  id: "<agent_name>"
  backend:
    type: "chatcompletion" | "claude" | "claude_code" | "gemini" | "grok" | "openai" | "zai" #Type of backend 
    model: "<model_name>" # Model name
    api_key: "<optional_key>"  # API key for backend. Uses env vars by default.
  system_message: "..."    # System Message for Single Agent
```

**Multi-Agent Configuration:**

Use the `agents` field to define multiple agents, each with its own backend and config:

```yaml
agents:  # Multiple agents (alternative to 'agent')
  - id: "<agent1 name>"
    backend: 
      type: "chatcompletion" | "claude" | "claude_code" | "gemini" | "grok" | "openai" | "zai" #Type of backend
      model: "<model_name>" # Model name
      api_key: "<optional_key>"  # API key for backend. Uses env vars by default.
    system_message: "..."    # System Message for Single Agent
  - id: "..."
    backend:
      type: "..."
      model: "..."
      ...
    system_message: "..."
```

**Backend Configuration:**

Detailed parameters for each agent's backend can be specified using the following configuration formats:

#### Chatcompletion

```yaml
backend:
  type: "chatcompletion"
  model: "gpt-oss-120b"  # Model name
  base_url: "https://api.cerebras.ai/v1" # Base URL for API endpoint
  api_key: "<optional_key>"          # API key for backend. Uses env vars by default.
  temperature: 0.7                   # Creativity vs consistency (0.0-1.0)
  max_tokens: 2500                   # Maximum response length
```

#### Claude

```yaml
backend:
  type: "claude"
  model: "claude-sonnet-4-20250514"  # Model name
  api_key: "<optional_key>"          # API key for backend. Uses env vars by default.
  temperature: 0.7                   # Creativity vs consistency (0.0-1.0)
  max_tokens: 2500                   # Maximum response length
  enable_web_search: true            # Web search capability
  enable_code_execution: true        # Code execution capability
```

#### Gemini

```yaml
backend:
  type: "gemini"
  model: "gemini-2.5-flash"          # Model name
  api_key: "<optional_key>"          # API key for backend. Uses env vars by default.
  temperature: 0.7                   # Creativity vs consistency (0.0-1.0)
  max_tokens: 2500                   # Maximum response length
  enable_web_search: true            # Web search capability
  enable_code_execution: true        # Code execution capability
```

#### Grok

```yaml
backend:
  type: "grok"
  model: "grok-3-mini"               # Model name
  api_key: "<optional_key>"          # API key for backend. Uses env vars by default.
  temperature: 0.7                   # Creativity vs consistency (0.0-1.0)
  max_tokens: 2500                   # Maximum response length
  enable_web_search: true            # Web search capability (uses default: mode="auto", return_citations=true)
  # OR manually specify search parameters via extra_body (conflicts with enable_web_search):
  # extra_body:
  #   search_parameters:
  #     mode: "auto"                 # Search strategy (see Grok API docs for valid values)
  #     return_citations: true       # Include search result citations 
```

#### OpenAI

```yaml
backend:
  type: "openai"
  model: "gpt-5"                     # Model name
  api_key: "<optional_key>"          # API key for backend. Uses env vars by default.
  temperature: 0.7                   # Creativity vs consistency (0.0-1.0, GPT-5 series models and GPT o-series models don't support this)
  max_tokens: 2500                   # Maximum response length (GPT-5 series models and GPT o-series models don't support this)
  text: 
    verbosity: "medium"              # Response detail level (low/medium/high, only supported in GPT-5 series models)
  reasoning:                         
    effort: "medium"                 # Reasoning depth (low/medium/high, only supported in GPT-5 series models and GPT o-series models)
    summary: "auto"                  # Automatic reasoning summaries (optional)
  enable_web_search: true            # Web search capability - can be used with reasoning
  enable_code_interpreter: true      # Code interpreter capability - can be used with reasoning
```

#### Claude Code

```yaml
backend:
  type: "claude_code"
  cwd: "claude_code_workspace"  # Working directory for file operations
  api_key: "<optional_key>"          # API key for backend. Uses env vars by default.
  
  # Claude Code specific options
  append_system_prompt: ""  # Custom system prompt to append
  max_thinking_tokens: 4096                   # Maximum thinking tokens
  
  # Tool configuration (Claude Code's native tools)
  allowed_tools:
    - "Read"           # Read files from filesystem
    - "Write"          # Write files to filesystem  
    - "Edit"           # Edit existing files
    - "MultiEdit"      # Multiple edits in one operation
    - "Bash"           # Execute shell commands
    - "Grep"           # Search within files
    - "Glob"           # Find files by pattern
    - "LS"             # List directory contents
    - "WebSearch"      # Search the web
    - "WebFetch"       # Fetch web content
    - "TodoWrite"      # Task management
    - "NotebookEdit"   # Jupyter notebook editing
    # MCP tools (if available)
    - "mcp__ide__getDiagnostics"
    - "mcp__ide__executeCode"
```

#### ZAI

```yaml
backend:
  type: "zai"
  model: "glm-4.5"  # Model name
  base_url: "https://api.z.ai/api/paas/v4/" # Base URL for API endpoint
  api_key: "<optional_key>"          # API key for backend. Uses env vars by default.
  temperature: 0.7                   # Creativity vs consistency (0.0-1.0)
  top_p: 0.7                    # Nucleus sampling cutoff; keeps smallest set of tokens with cumulative probability ≥ top_p
```

**UI Configuration:**

Configure how MassGen displays information and handles logging during execution:

```yaml
ui:
  display_type: "rich_terminal" | "terminal" | "simple"  # Display format for agent interactions
  logging_enabled: true | false                          # Enable/disable real-time logging 
```

- `display_type`: Controls the visual presentation of agent interactions
  - `"rich_terminal"`: Full-featured display with multi-region layout, live status updates, and colored output
  - `"terminal"`: Standard terminal display with basic formatting and sequential output
  - `"simple"`: Plain text output without any formatting or special display features
- `logging_enabled`: When `true`, saves detailed timestamp, agent outputs and system status

#### Interactive Multi-Turn Mode

MassGen supports an interactive mode where you can have ongoing conversations with the system:

```bash
# Start interactive mode with a single agent
uv run python -m massgen.cli --model gpt-5-mini

# Start interactive mode with configuration file
uv run python -m massgen.cli --config three_agents_default.yaml
```

**Interactive Mode Features:**
- **Multi-turn conversations**: Multiple agents collaborate to chat with you in an ongoing conversation
- **Real-time feedback**: Displays real-time agent and system status
- **Clear conversation history**: Type `/clear` to reset the conversation and start fresh
- **Easy exit**: Type `/quit`, `/exit`, `/q`, or press `Ctrl+C` to stop

**Watch the recorded demo:**

[![MassGen Case Study](https://img.youtube.com/vi/h1R7fxFJ0Zc/0.jpg)](https://www.youtube.com/watch?v=h1R7fxFJ0Zc)

### 5. 📊 View Results

The system provides multiple ways to view and analyze results:

#### Real-time Display
- **Live Collaboration View**: See agents working in parallel through a multi-region terminal display
- **Status Updates**: Real-time phase transitions, voting progress, and consensus building
- **Streaming Output**: Watch agents' reasoning and responses as they develop

**Watch an example here:**

[![MassGen Case Study](https://img.youtube.com/vi/Dp2oldJJImw/0.jpg)](https://www.youtube.com/watch?v=Dp2oldJJImw)

#### Comprehensive Logging
All sessions are automatically logged with detailed information. The file can be viewed throught the interaction with UI.

```bash
agent_outputs/
  ├── agent_1.txt       # The full logs by agent 1
  ├── agent_2.txt       # The full logs by agent 2
  ├── agent_3.txt       # The full logs by agent 3
  ├── system_status.txt # The full logs of system status
```
---

## 💡 Examples

Here are a few examples of how you can use MassGen for different tasks:

### Case Studies

To see how MassGen works in practice, check out these detailed case studies based on real session logs:

- [**MassGen Case Studies**](docs/case_studies/index.md)

<!-- Uncomment when we add coding agent support -->
<!-- ### 1. 📝 Code Generation

```bash
uv run python cli.py --config examples/fast_config.yaml "Design a logo for MassGen (multi-agent scaling system for GenAI) GitHub README"
``` -->

### 6. 💡 Benchmarking

MassGen includes a comprehensive benchmarking module for evaluating multi-agent and single-model performance on the HLE Lite dataset.

#### Load Dataset
Test dataset access and view sample questions:
```bash
uv run python -m massgen.benchmark.core.load_dataset
```

#### Run Benchmark
Execute the complete benchmark comparing single models and multi-agent systems:
```bash
uv run python -m massgen.cli --benchmark --benchmark-config massgen/configs/benchmark.yaml
```

#### Configuration
The benchmark configuration (`massgen/configs/benchmark.yaml`) defines:
- **Single Models**: Individual model configurations (GPT-4o, Gemini-2.5-flash, Claude-3-5-haiku)
- **Multi-Agent**: Reference to multi-agent config file (`two_models.yaml`), change the configs of the multi-agent at your choice
- **Dataset Settings**: Number of questions to test, dataset parameters

#### Results Storage
Benchmark results are automatically saved to:
- **`benchmark_results.json`**: Detailed results with individual responses, confidence scores, and timing
- **`benchmark.txt`**: Summary table with accuracy, calibration error, and response times

#### Metrics
The benchmark measures:
- **Accuracy**: Percentage of correct answers
- **Calibration Error**: Expected Calibration Error (ECE) measuring confidence vs accuracy
- **Response Time**: Total time per model/system

#### Custom Benchmark Configs
Create custom benchmark configurations by modifying `benchmark.yaml`:
```yaml
benchmark:
  max_questions: 10  # Limit number of questions
  single_models:
    - name: "gpt-4o"
      backend:
        type: "openai"
        model: "gpt-4o"
  multi_agent:
    config_file: "massgen/configs/your_config.yaml"
```
```

### 1. ❓ Question Answering

```bash
# Ask a question about a complex topic
uv run python -m massgen.cli --config massgen/configs/gemini_4o_claude.yaml "what's best to do in Stockholm in October 2025"

uv run python -m massgen.cli --config massgen/configs/gemini_4o_claude.yaml "give me all the talks on agent frameworks in Berkeley Agentic AI Summit 2025, note, the sources must include the word Berkeley, don't include talks from any other agentic AI summits"
```

### 2. 🧠 Creative Writing

```bash
# Generate a short story
uv run python -m massgen.cli --config massgen/configs/gemini_4o_claude.yaml "Write a short story about a robot who discovers music."
```

### 3. 🧠 Research
```bash
uv run python -m massgen.cli --config massgen/configs/gemini_4o_claude.yaml "How much does it cost to run HLE benchmark with Grok-4"
```

### 4. 💻 Development & Coding Tasks
```bash
# Single agent with comprehensive development tools
uv run python -m massgen.cli --config massgen/configs/claude_code_single.yaml "Create a Flask web app with user authentication and database integration"

# Multi-agent development team collaboration  
uv run python -m massgen.cli --config massgen/configs/claude_code_flash2.5_gptoss.yaml "Debug and optimize this React application, then write comprehensive tests"

# Quick coding task with claude_code backend
uv run python -m massgen.cli --backend claude_code "Refactor this Python code to use async/await and add error handling"
```

---

## 🗺️ Roadmap

MassGen is currently in its foundational stage, with a focus on parallel, asynchronous multi-agent collaboration and orchestration. Our roadmap is centered on transforming this foundation into a highly robust, intelligent, and user-friendly system, while enabling frontier research and exploration. An earlier version of MassGen can be found [here](./massgen/v1).

⚠️ **Early Stage Notice:** As MassGen is in active development, please expect upcoming breaking architecture changes as we continue to refine and improve the system.

### Key Future Enhancements:

-   **Advanced Agent Collaboration:** Exploring improved communication patterns and consensus-building protocols to improve agent synergy.
-   **Expanded Model, Tool & Agent Integration:** Adding support for more models/tools/agents, including a wider range of tools like MCP Servers, and coding agents.
-   **Improved Performance & Scalability:** Optimizing the streaming and logging mechanisms for better performance and resource management.
-   **Enhanced Developer Experience:** Introducing a more modular agent design and a comprehensive benchmarking framework for easier extension and evaluation.
-   **Web Interface:** Developing a web-based UI for better visualization and interaction with the agent ecosystem.

We welcome community contributions to help us achieve these goals.

### v0.0.7 Roadmap

Version 0.0.7 focuses primarily on **Local Model Support**, enabling integration with local inference engines for open-weight models. Key enhancements include:

- **Local Model Integration** (Required): 🚀 Support for backends like LM Studio/vllm/sglang to run open-weight models locally
- **Enhanced Backend Features** (Optional): 🔄 Improved error handling, health monitoring, and backend stability enhancements
- **Advanced CLI Features** (Optional): Conversation save/load functionality, templates, export formats, and better multi-turn display

For detailed milestones and technical specifications, see the [full v0.0.7 roadmap](ROADMAP_v0.0.7.md).

---

## 🤝 Contributing

We welcome contributions! Please see our [Contributing Guidelines](CONTRIBUTING.md) for details.

---

## 📄 License

This project is licensed under the Apache License 2.0 - see the [LICENSE](LICENSE) file for details.

---

<div align="center"> 

**⭐ Star this repo if you find it useful! ⭐**

Made with ❤️ by the MassGen team

</div>

## ⭐ Star History

[![Star History Chart](https://api.star-history.com/svg?repos=Leezekun/MassGen&type=Date)](https://www.star-history.com/#Leezekun/MassGen&Date)<|MERGE_RESOLUTION|>--- conflicted
+++ resolved
@@ -94,12 +94,8 @@
   - Improved Performance & Scalability
   - Enhanced Developer Experience
   - Web Interface
-<<<<<<< HEAD
   - Benchmark
-- [v0.0.6 Roadmap](#v006-roadmap)
-=======
 - [v0.0.7 Roadmap](#v007-roadmap)
->>>>>>> 8cff1c9c
 </details>
 
 <details open>
@@ -511,14 +507,7 @@
 
 - [**MassGen Case Studies**](docs/case_studies/index.md)
 
-<!-- Uncomment when we add coding agent support -->
-<!-- ### 1. 📝 Code Generation
-
-```bash
-uv run python cli.py --config examples/fast_config.yaml "Design a logo for MassGen (multi-agent scaling system for GenAI) GitHub README"
-``` -->
-
-### 6. 💡 Benchmarking
+### 1. 💡 Benchmarking
 
 MassGen includes a comprehensive benchmarking module for evaluating multi-agent and single-model performance on the HLE Lite dataset.
 
@@ -566,7 +555,7 @@
 ```
 ```
 
-### 1. ❓ Question Answering
+### 2. ❓ Question Answering
 
 ```bash
 # Ask a question about a complex topic
@@ -575,19 +564,19 @@
 uv run python -m massgen.cli --config massgen/configs/gemini_4o_claude.yaml "give me all the talks on agent frameworks in Berkeley Agentic AI Summit 2025, note, the sources must include the word Berkeley, don't include talks from any other agentic AI summits"
 ```
 
-### 2. 🧠 Creative Writing
+### 3. 🧠 Creative Writing
 
 ```bash
 # Generate a short story
 uv run python -m massgen.cli --config massgen/configs/gemini_4o_claude.yaml "Write a short story about a robot who discovers music."
 ```
 
-### 3. 🧠 Research
+### 4. 🧠 Research
 ```bash
 uv run python -m massgen.cli --config massgen/configs/gemini_4o_claude.yaml "How much does it cost to run HLE benchmark with Grok-4"
 ```
 
-### 4. 💻 Development & Coding Tasks
+### 5. 💻 Development & Coding Tasks
 ```bash
 # Single agent with comprehensive development tools
 uv run python -m massgen.cli --config massgen/configs/claude_code_single.yaml "Create a Flask web app with user authentication and database integration"
