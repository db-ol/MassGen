--- conflicted
+++ resolved
@@ -399,11 +399,7 @@
 **Usage Examples:**
 ```python
 # CLI usage
-<<<<<<< HEAD
 uv run python -m massgen.cli --backend gemini --model gemini-2.5-flash "Your question"
-=======
-python -m massgen.cli --backend gemini --model gemini-2.5-flash "Your question"
->>>>>>> 68f8941b
 
 # Configuration
 AgentConfig.create_gemini_config(
