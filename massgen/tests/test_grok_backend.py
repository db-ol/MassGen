#!/usr/bin/env python3
"""
<<<<<<< HEAD
Test script for Grok backend integration with architecture.
=======
Test script for Grok backend integration with current architecture.
>>>>>>> 68f8941b
Tests basic functionality, tool integration, and streaming.
"""

import asyncio
import os
import sys
from pathlib import Path

# Add project root to path
project_root = Path(__file__).parent.parent.parent.parent
sys.path.insert(0, str(project_root))

from massgen.backend.grok_backend import GrokBackend
from massgen.chat_agent import SingleAgent


async def test_grok_basic():
    """Test basic Grok backend functionality."""
    print("🧪 Testing Grok Backend - Basic Functionality")

    # Check if API key is available
    api_key = os.getenv("XAI_API_KEY")
    if not api_key:
        print("❌ XAI_API_KEY not found in environment variables")
        print("⚠️  Set XAI_API_KEY to test Grok backend")
        return False

    try:
        backend = GrokBackend(api_key=api_key)

        # Test basic info
        print(f"✅ Provider: {backend.get_provider_name()}")
        print(f"✅ Supported tools: {backend.get_supported_builtin_tools()}")

        # Test token estimation
        test_text = "Hello world, this is a test message"
        tokens = backend.estimate_tokens(test_text)
        print(f"✅ Token estimation: {tokens} tokens for '{test_text}'")

        # Test cost calculation
        cost = backend.calculate_cost(100, 50, "grok-3-mini")
        print(f"✅ Cost calculation: ${cost:.6f} for 100 input + 50 output tokens")

        return True

    except Exception as e:
        print(f"❌ Basic test failed: {e}")
        return False


async def test_grok_streaming():
    """Test Grok streaming without tools."""
    print("\n🧪 Testing Grok Backend - Streaming")

    api_key = os.getenv("XAI_API_KEY")
    if not api_key:
        print("❌ XAI_API_KEY not found - skipping streaming test")
        return False

    try:
        backend = GrokBackend(api_key=api_key)

        messages = [
            {
                "role": "user",
                "content": "Say hello and explain what you are in one sentence.",
            }
        ]

        print("📤 Sending request to Grok...")
        response_content = ""

        async for chunk in backend.stream_with_tools(
            messages, tools=[], model="grok-3-mini"
        ):
            if chunk.type == "content" and chunk.content:
                response_content += chunk.content
                print(chunk.content, end="", flush=True)
            elif chunk.type == "error":
                print(f"\n❌ Error: {chunk.error}")
                return False

        print(
            f"\n✅ Streaming test completed. Response length: {len(response_content)} chars"
        )
        return True

    except Exception as e:
        print(f"❌ Streaming test failed: {e}")
        return False


async def test_grok_with_agent():
    """Test Grok backend through SingleAgent integration."""
    print("\n🧪 Testing Grok Backend - SingleAgent Integration")

    api_key = os.getenv("XAI_API_KEY")
    if not api_key:
        print("❌ XAI_API_KEY not found - skipping agent test")
        return False

    try:
        # Create Grok backend and agent
        backend = GrokBackend(api_key=api_key)
        agent = SingleAgent(
            backend=backend,
            system_message="You are a helpful AI assistant.",
            agent_id="test_grok_agent",
        )

        print("📤 Testing agent response...")
        response_content = ""

        # Test agent with a simple message
        messages = [{"role": "user", "content": "What is 2+2? Answer briefly."}]
        async for chunk in agent.chat(messages):
            if chunk.type == "content" and chunk.content:
                response_content += chunk.content
                print(chunk.content, end="", flush=True)
            elif chunk.type == "error":
                print(f"\n❌ Agent error: {chunk.error}")
                return False

        print(f"\n✅ Agent test completed. Response: '{response_content.strip()}'")
        return True

    except Exception as e:
        print(f"❌ Agent test failed: {e}")
        return False


async def main():
    """Run all Grok backend tests."""
    print("🚀 MassGen - Grok Backend Testing")
    print("=" * 50)

    results = []

    # Run tests
    results.append(await test_grok_basic())
    results.append(await test_grok_streaming())
    results.append(await test_grok_with_agent())

    # Summary
    print("\n" + "=" * 50)
    print("📊 Test Results:")
    print(f"✅ Passed: {sum(results)}")
    print(f"❌ Failed: {len(results) - sum(results)}")

    if all(results):
        print("🎉 All Grok backend tests passed!")
    else:
        print("⚠️  Some tests failed - check XAI_API_KEY and network connection")


if __name__ == "__main__":
    asyncio.run(main())<|MERGE_RESOLUTION|>--- conflicted
+++ resolved
@@ -1,10 +1,6 @@
 #!/usr/bin/env python3
 """
-<<<<<<< HEAD
-Test script for Grok backend integration with architecture.
-=======
 Test script for Grok backend integration with current architecture.
->>>>>>> 68f8941b
 Tests basic functionality, tool integration, and streaming.
 """
 
